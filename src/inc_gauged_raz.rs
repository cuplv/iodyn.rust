--- conflicted
+++ resolved
@@ -21,11 +21,7 @@
 /// A cursor into a sequence, optimised for moving to 
 /// arbitrary points in the sequence
 #[derive(Clone)]
-<<<<<<< HEAD
 pub struct Raz<E: Debug+Clone+Eq+Hash+'static> {
-=======
-pub struct Raz<E: 'static+Debug+Clone+Eq+Hash> {
->>>>>>> 97f8494a
 	length: usize,
 	l_forest: tree::Cursor<TreeData<E>>,
 	l_stack: stack::AStack<E,(u32,Option<Name>)>,
