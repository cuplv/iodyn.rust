//! Temporary alteration of level_tree for incremental use
//!
//! a persistent, cannonical tree that keeps track of the
//! "level" of each of its branches.
//!
//! Levels help maintain a cannonical structure that improves
//! some algorithms. All trees with the same levels will
//! have the same structure regaurdless of data or order of
//! operations.

use std::fmt::Debug;
use std::hash::Hash;
use std::rc::Rc;
use rand::Rng;

use adapton::macros::*;
use adapton::engine::*;

/// A persistent tree with stable, internally defined structure
#[derive(Debug,PartialEq,Eq,Hash)]
pub struct Tree<E: 'static+Debug+Clone+Eq+Hash> {
	level: u32,
	name: Option<Name>,
	link: Art<TreeNode<E>>
}
#[derive(Debug,PartialEq,Eq,Clone,Hash)]
struct TreeNode<E: 'static+Debug+Clone+Eq+Hash>{
	data: E,
	l_branch: Option<Tree<E>>,
	r_branch: Option<Tree<E>>
}

<<<<<<< HEAD
impl<E: Debug+Clone+Eq+Hash+'static> Tree<E> {
=======
impl<E: 'static+Debug+Clone+Eq+Hash> Tree<E> {
>>>>>>> 97f8494a
	/// build a new tree from components, return None if levels are inconsistent
	pub fn new(
		level: u32,
		name: Option<Name>,
		data: E,
		l_branch: Option<Tree<E>>,
		r_branch: Option<Tree<E>>
	) -> Option<Tree<E>> {
		let target_level = level;
		//check level
		if let Some(Tree{level, ..}) = l_branch {
			if level >= target_level { return None }
		}
		if let Some(Tree{level, ..}) = r_branch {
			if level > target_level { return None }
		}
<<<<<<< HEAD
=======
		// get hash incremental names
		// TODO: better naming strategy
		let mut hasher = DefaultHasher::new();
    level.hash(&mut hasher);
    data.hash(&mut hasher);
    let name = adapt::name_of_usize(hasher.finish() as usize);
>>>>>>> 97f8494a

		// structure the data
		match name {
			Some(name) => Some(Tree{
				level: level, name: Some(name.clone()),
				link: cell(name, TreeNode{
					data: data,
					l_branch: l_branch,
					r_branch: r_branch
				})
			}),
			None => Some(Tree{
				level: level, name: None,
				link: put(TreeNode{
					data: data,
					l_branch: l_branch,
					r_branch: r_branch
				})
			}),
		}
	}

	/// peek at the level of the root of this tree
	pub fn level(&self) -> u32 { self.level }

	/// peek at the name of the root of this tree
	pub fn name(&self) -> Option<Name> { self.name.clone() }

	/// obtain the left subtree if it exists
	pub fn l_tree(&self) -> Option<Tree<E>> { force(&self.link).l_branch.clone() }

	/// obtain the right subtree if it exists
	pub fn r_tree(&self) -> Option<Tree<E>> { force(&self.link).r_branch.clone() }

	/// peek at the data contained at the top node of the tree
	///
	/// this functionality is _not_ available through Deref
	pub fn peek(&self) -> E { force(&self.link).data }

	/// memoized fold operation
	pub fn fold_up<R:Eq+Clone+Hash+Debug+'static,F>(self, node_calc: Rc<F>) -> R
  where
    F: 'static + Fn(Option<R>,E,Option<R>) -> R
  {
    match force(&self.link) { TreeNode{ data, l_branch, r_branch } => {
      let (l,r) = match self.name {
      	None => {(
      		l_branch.map(|t| t.fold_up(node_calc.clone())),
      		r_branch.map(|t| t.fold_up(node_calc.clone())),
      	)},
      	Some(name) => {
		      let (n1, n2) = name_fork(name);
      		(
			      l_branch.map(|t| memo!( n1 =>> Self::fold_up , t:t ;; f:node_calc.clone() )),
			      r_branch.map(|t| memo!( n2 =>> Self::fold_up , t:t ;; f:node_calc.clone() )),
      		)
      	}
      };
      node_calc(l, data, r)
    }}
  }
}

/// Use good_levels to verify level consistancy when debugging
///
/// This is an O(n) operation, so it shouldn't be used in release mode
///
/// ```
/// use pmfp_collections::inc_level_tree::{good_levels,Tree};
///
/// let tree = Tree::new(4,None,(),None,Tree::new(1,None,(),None,None)).unwrap();
/// debug_assert!(good_levels(&tree),"this section of code has a problem");
/// ```
///
/// checks that the levels of the tree follow the convention
/// of non-increasing to the left branch and decreasing to the
/// right branch
///
/// also prints the levels of the failing trees and branchs
pub fn good_levels<E: Debug+Clone+Eq+Hash+'static>(tree: &Tree<E>) -> bool {
	let mut good = true;
	if let Some(ref t) = force(&tree.link).l_branch {
		if t.level > tree.level {
			println!("Tree with level {:?} has left branch with level {:?}", tree.level, t.level);
			good = false;
		}
		if !good_levels(t) { good = false }
	}
	if let Some(ref t) = force(&tree.link).r_branch {
		if t.level >= tree.level {
			println!("Tree with level {:?} has right branch with level {:?}", tree.level, t.level);
			good = false;
		}
		if !good_levels(t) { good = false }
	}
	good
}

impl<E: Debug+Clone+Eq+Hash+'static> Clone for Tree<E> {
	fn clone(&self) -> Self {
		Tree{level: self.level, name: self.name.clone(), link: self.link.clone()}
	}
}

/// generate a random level appropriate for a balanced binary tree
///
/// uses a negative binomial distribution, equivalent to the
/// height of nodes (root is highest) in a balanced binary tree.
/// 
/// this will never generate a 0, reserving it for potential
/// use in tree leaves
pub fn gen_branch_level<R:Rng>(rng: &mut R) -> u32 {
	let num = rng.gen::<u32>();
	(num << 1).trailing_zeros() as u32
}

#[cfg(test)]
mod tests {
	use super::*;

  #[test]
  fn test_fold_up() {
  	use std::cmp::max;
		let t = 
		Tree::new(5, Some(name_of_usize(5)),None,
			Tree::new(3, Some(name_of_usize(3)),None,
				Tree::new(0,None,Some(1),None,None),
				Tree::new(2, Some(name_of_usize(2)),None,
					Tree::new(1, Some(name_of_usize(1)),None,
						Tree::new(0,None,Some(2),None,None),
						Tree::new(0,None,Some(3),None,None),
					),
					Tree::new(0,None,Some(4),None,None),
				)
			),
			Tree::new(4, Some(name_of_usize(4)),None,
				Tree::new(0,None,Some(5),None,None),
				Tree::new(0,None,Some(6),None,None),
			)
		).unwrap();
		let sum = t.clone().fold_up(Rc::new(|l: Option<usize>,c: Option<usize>,r: Option<usize>| {
			l.unwrap_or(0) + c.unwrap_or(0) + r.unwrap_or(0)
		}));
		let depth = t.clone().fold_up(Rc::new(|l: Option<usize>,c: Option<usize>,r: Option<usize>| {
			match c {
				None => max(l.unwrap(),r.unwrap()) + 1,
				Some(_) => 1,
			}
		}));
		let in_order = t.clone().fold_up(Rc::new(|l: Option<bool>,c: Option<usize>,r: Option<bool>|{
			match c {
				None => l.unwrap() >= r.unwrap(),
				Some(_) => true,
			}
		}));
		assert_eq!(21, sum);
		assert_eq!(5, depth);
		assert_eq!(true, in_order);
	}
}

<|MERGE_RESOLUTION|>--- conflicted
+++ resolved
@@ -30,11 +30,7 @@
 	r_branch: Option<Tree<E>>
 }
 
-<<<<<<< HEAD
 impl<E: Debug+Clone+Eq+Hash+'static> Tree<E> {
-=======
-impl<E: 'static+Debug+Clone+Eq+Hash> Tree<E> {
->>>>>>> 97f8494a
 	/// build a new tree from components, return None if levels are inconsistent
 	pub fn new(
 		level: u32,
@@ -51,16 +47,6 @@
 		if let Some(Tree{level, ..}) = r_branch {
 			if level > target_level { return None }
 		}
-<<<<<<< HEAD
-=======
-		// get hash incremental names
-		// TODO: better naming strategy
-		let mut hasher = DefaultHasher::new();
-    level.hash(&mut hasher);
-    data.hash(&mut hasher);
-    let name = adapt::name_of_usize(hasher.finish() as usize);
->>>>>>> 97f8494a
-
 		// structure the data
 		match name {
 			Some(name) => Some(Tree{
